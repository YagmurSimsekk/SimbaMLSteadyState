--- conflicted
+++ resolved
@@ -53,14 +53,10 @@
     validation_split: float = 0.2
     verbose: int = 0
     accelerator: str = "auto"
-<<<<<<< HEAD
-    checkpoint_path: typing.Optional[str] = None
-=======
     learning_rate: float = 0.001
     finetuning_learning_rate: typing.Optional[float] = None
     epochs: int = 10
     finetuning_epochs: typing.Optional[int] = None
->>>>>>> 947681f5
 
 
 @dataclasses.dataclass
