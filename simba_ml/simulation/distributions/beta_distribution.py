--- conflicted
+++ resolved
@@ -1,11 +1,5 @@
 """Defines Beta Distribution."""
 
-<<<<<<< HEAD
-import numpy as np
-=======
-import typing
-
->>>>>>> 7da300f0
 from scipy import stats
 
 from simba_ml import error_handler
